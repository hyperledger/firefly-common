--- conflicted
+++ resolved
@@ -13,17 +13,10 @@
     values:
       regexp:
         COMPANY: .*
-<<<<<<< HEAD
         YEAR_LAX: '202\d'
     template: |-
       Copyright © {{ YEAR_LAX }} {{ COMPANY }}
 
-=======
-        YEAR: '\d\d\d\d(-\d\d\d\d)?'
-    template: |-
-      Copyright © {{ YEAR }} {{ COMPANY }}
-      
->>>>>>> 7e93f4d5
       SPDX-License-Identifier: Apache-2.0
       
       Licensed under the Apache License, Version 2.0 (the "License");
