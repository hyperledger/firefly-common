--- conflicted
+++ resolved
@@ -169,7 +169,6 @@
 	client.SetTimeout(time.Duration(ffrestyConfig.HTTPRequestTimeout))
 
 	client.OnBeforeRequest(func(_ *resty.Client, req *resty.Request) error {
-<<<<<<< HEAD
 		if rpsLimiter != nil {
 			// Wait for permission to proceed with the request
 			err := rpsLimiter.Wait(context.Background())
@@ -177,8 +176,6 @@
 				return err
 			}
 		}
-=======
->>>>>>> 30b1a08f
 		rCtx := req.Context()
 		rc := rCtx.Value(retryCtxKey{})
 		if rc == nil {
