// Copyright © 2024 Kaleido, Inc.
//
// SPDX-License-Identifier: Apache-2.0
//
// Licensed under the Apache License, Version 2.0 (the "License");
// you may not use this file except in compliance with the License.
// You may obtain a copy of the License at
//
//     http://www.apache.org/licenses/LICENSE-2.0
//
// Unless required by applicable law or agreed to in writing, software
// distributed under the License is distributed on an "AS IS" BASIS,
// WITHOUT WARRANTIES OR CONDITIONS OF ANY KIND, either express or implied.
// See the License for the specific language governing permissions and
// limitations under the License.

package ffresty

import (
	"context"
	"crypto/tls"
	"encoding/base64"
	"fmt"
	"io"
	"net"
	"net/http"
	"net/url"
	"regexp"
	"strings"
	"time"

	"github.com/go-resty/resty/v2"
	"github.com/hyperledger/firefly-common/pkg/config"
	"github.com/hyperledger/firefly-common/pkg/ffapi"
	"github.com/hyperledger/firefly-common/pkg/fftypes"
	"github.com/hyperledger/firefly-common/pkg/i18n"
	"github.com/hyperledger/firefly-common/pkg/log"
	"github.com/hyperledger/firefly-common/pkg/metric"
	"github.com/sirupsen/logrus"
	"golang.org/x/time/rate"
)

type retryCtxKey struct{}

type retryCtx struct {
	id       string
	start    time.Time
	attempts uint
}

type Config struct {
	URL string `json:"httpURL,omitempty"`
	HTTPConfig
}

<<<<<<< HEAD
var rateLimiter *rate.Limiter
=======
var (
	metricsManager metric.MetricsManager
	onErrorHooks   []resty.ErrorHook
	onSuccessHooks []resty.SuccessHook
)
>>>>>>> f0084b0d

// HTTPConfig is all the optional configuration separate to the URL you wish to invoke.
// This is JSON serializable with docs, so you can embed it into API objects.
type HTTPConfig struct {
	ProxyURL                      string                                    `ffstruct:"RESTConfig" json:"proxyURL,omitempty"`
	HTTPRequestTimeout            fftypes.FFDuration                        `ffstruct:"RESTConfig" json:"requestTimeout,omitempty"`
	HTTPIdleConnTimeout           fftypes.FFDuration                        `ffstruct:"RESTConfig" json:"idleTimeout,omitempty"`
	HTTPMaxIdleTimeout            fftypes.FFDuration                        `ffstruct:"RESTConfig" json:"maxIdleTimeout,omitempty"`
	HTTPConnectionTimeout         fftypes.FFDuration                        `ffstruct:"RESTConfig" json:"connectionTimeout,omitempty"`
	HTTPExpectContinueTimeout     fftypes.FFDuration                        `ffstruct:"RESTConfig" json:"expectContinueTimeout,omitempty"`
	AuthUsername                  string                                    `ffstruct:"RESTConfig" json:"authUsername,omitempty"`
	AuthPassword                  string                                    `ffstruct:"RESTConfig" json:"authPassword,omitempty"`
	RequestPerSecond              int                                       `ffstruct:"RESTConfig" json:"requestsPerSecond,omitempty"`
	Retry                         bool                                      `ffstruct:"RESTConfig" json:"retry,omitempty"`
	RetryCount                    int                                       `ffstruct:"RESTConfig" json:"retryCount,omitempty"`
	RetryInitialDelay             fftypes.FFDuration                        `ffstruct:"RESTConfig" json:"retryInitialDelay,omitempty"`
	RetryMaximumDelay             fftypes.FFDuration                        `ffstruct:"RESTConfig" json:"retryMaximumDelay,omitempty"`
	RetryErrorStatusCodeRegex     string                                    `ffstruct:"RESTConfig" json:"retryErrorStatusCodeRegex,omitempty"`
	HTTPMaxIdleConns              int                                       `ffstruct:"RESTConfig" json:"maxIdleConns,omitempty"`
	HTTPMaxConnsPerHost           int                                       `ffstruct:"RESTConfig" json:"maxConnsPerHost,omitempty"`
	HTTPPassthroughHeadersEnabled bool                                      `ffstruct:"RESTConfig" json:"httpPassthroughHeadersEnabled,omitempty"`
	HTTPHeaders                   fftypes.JSONObject                        `ffstruct:"RESTConfig" json:"headers,omitempty"`
	HTTPTLSHandshakeTimeout       fftypes.FFDuration                        `ffstruct:"RESTConfig" json:"tlsHandshakeTimeout,omitempty"`
	HTTPCustomClient              interface{}                               `json:"-"`
	TLSClientConfig               *tls.Config                               `json:"-"` // should be built from separate TLSConfig using fftls utils
	OnCheckRetry                  func(res *resty.Response, err error) bool `json:"-"` // response could be nil on err
	OnBeforeRequest               func(req *resty.Request) error            `json:"-"` // called before each request, even retry
}

func EnableClientMetrics(ctx context.Context, metricsRegistry metric.MetricsRegistry) error {
	// create a metrics manager (if not already set)
	if metricsManager == nil {
		mm, err := metricsRegistry.NewMetricsManagerForSubsystem(ctx, "resty")
		metricsManager = mm
		if err != nil {
			return err
		}
		metricsManager.NewCounterMetricWithLabels(ctx, "http_response", "HTTP response", []string{"status", "error", "host", "method"}, false)
		metricsManager.NewCounterMetricWithLabels(ctx, "network_error", "Network error", []string{"host", "method"}, false)
	}

	// create hooks
	onErrorMetricsHook := func(req *resty.Request, _ error) {
		method := req.Method
		u, _ := url.Parse(req.URL)
		host := u.Host
		// whilst there it is a possibility to get an response returned in the error here (and resty doc for OnError shows this) it seems to be a special case and the statuscode in such cases was not set.
		// therefore we log all cases as network_error we may in future find reason to extract more detail from the error
		metricsManager.IncCounterMetricWithLabels(ctx, "network_error", map[string]string{"host": host, "method": method}, nil)
	}
	RegisterGlobalOnError(onErrorMetricsHook)

	onSuccessMetricsHook := func(_ *resty.Client, resp *resty.Response) {
		method := resp.Request.Method
		u, _ := url.Parse(resp.Request.URL)
		host := u.Host
		code := resp.RawResponse.StatusCode
		metricsManager.IncCounterMetricWithLabels(ctx, "http_response", map[string]string{"status": fmt.Sprintf("%d", code), "error": "false", "host": host, "method": method}, nil)
	}
	RegisterGlobalOnSuccess(onSuccessMetricsHook)
	return nil
}

func RegisterGlobalOnError(onError func(req *resty.Request, err error)) {
	onErrorHooks = append(onErrorHooks, onError)
}

func RegisterGlobalOnSuccess(onSuccess func(c *resty.Client, resp *resty.Response)) {
	onSuccessHooks = append(onSuccessHooks, onSuccess)
}

// OnAfterResponse when using SetDoNotParseResponse(true) for streaming binary replies,
// the caller should invoke ffresty.OnAfterResponse on the response manually.
// The middleware is disabled on this path :-(
// See: https://github.com/go-resty/resty/blob/d01e8d1bac5ba1fed0d9e03c4c47ca21e94a7e8e/client.go#L912-L948
func OnAfterResponse(c *resty.Client, resp *resty.Response) {
	if c == nil || resp == nil {
		return
	}
	rCtx := resp.Request.Context()
	rc := rCtx.Value(retryCtxKey{}).(*retryCtx)
	elapsed := float64(time.Since(rc.start)) / float64(time.Millisecond)
	level := logrus.DebugLevel
	status := resp.StatusCode()
	if status >= 300 {
		level = logrus.ErrorLevel
	}
	log.L(rCtx).Logf(level, "<== %s %s [%d] (%.2fms)", resp.Request.Method, resp.Request.URL, status, elapsed)
}

func OnError(req *resty.Request, err error) {
	for _, hook := range onErrorHooks {
		hook(req, err)
	}
}

func OnSuccess(c *resty.Client, resp *resty.Response) {
	for _, hook := range onSuccessHooks {
		hook(c, resp)
	}
}

// New creates a new Resty client, using static configuration (from the config file)
// from a given section in the static configuration
//
// You can use the normal Resty builder pattern, to set per-instance configuration
// as required.
func New(ctx context.Context, staticConfig config.Section) (client *resty.Client, err error) {
	ffrestyConfig, err := GenerateConfig(ctx, staticConfig)
	if err != nil {
		return nil, err
	}

	return NewWithConfig(ctx, *ffrestyConfig), nil
}

// New creates a new Resty client, using static configuration (from the config file)
// from a given section in the static configuration
//
// You can use the normal Resty builder pattern, to set per-instance configuration
// as required.
func NewWithConfig(ctx context.Context, ffrestyConfig Config) (client *resty.Client) {
	if ffrestyConfig.HTTPCustomClient != nil {
		if httpClient, ok := ffrestyConfig.HTTPCustomClient.(*http.Client); ok {
			client = resty.NewWithClient(httpClient)
		}
	}

	if client == nil {

		httpTransport := &http.Transport{
			Proxy: http.ProxyFromEnvironment,
			DialContext: (&net.Dialer{
				Timeout:   time.Duration(ffrestyConfig.HTTPConnectionTimeout),
				KeepAlive: time.Duration(ffrestyConfig.HTTPConnectionTimeout),
			}).DialContext,
			ForceAttemptHTTP2:     true,
			MaxIdleConns:          ffrestyConfig.HTTPMaxIdleConns,
			MaxConnsPerHost:       ffrestyConfig.HTTPMaxConnsPerHost,
			IdleConnTimeout:       time.Duration(ffrestyConfig.HTTPIdleConnTimeout),
			TLSHandshakeTimeout:   time.Duration(ffrestyConfig.HTTPTLSHandshakeTimeout),
			ExpectContinueTimeout: time.Duration(ffrestyConfig.HTTPExpectContinueTimeout),
		}

		if ffrestyConfig.TLSClientConfig != nil {
			httpTransport.TLSClientConfig = ffrestyConfig.TLSClientConfig
		}

		httpClient := &http.Client{
			Transport: httpTransport,
		}
		client = resty.NewWithClient(httpClient)
	}

	if ffrestyConfig.RequestPerSecond != 0 { // NOTE: 0 is treated as RPS control disabled
		rateLimiter = rate.NewLimiter(rate.Limit(ffrestyConfig.RequestPerSecond), ffrestyConfig.RequestPerSecond)
	}

	url := strings.TrimSuffix(ffrestyConfig.URL, "/")
	if url != "" {
		client.SetBaseURL(url)
		log.L(ctx).Debugf("Created REST client to %s", url)
	}

	if ffrestyConfig.ProxyURL != "" {
		client.SetProxy(ffrestyConfig.ProxyURL)
	}

	client.SetTimeout(time.Duration(ffrestyConfig.HTTPRequestTimeout))

	client.OnBeforeRequest(func(_ *resty.Client, req *resty.Request) error {
		if rateLimiter != nil {
			// Wait for permission to proceed with the request
			err := rateLimiter.Wait(req.Context())
			if err != nil {
				return err
			}
		}
		rCtx := req.Context()
		rc := rCtx.Value(retryCtxKey{})
		if rc == nil {
			// First attempt
			r := &retryCtx{
				id:    fftypes.ShortID(),
				start: time.Now(),
			}
			rCtx = context.WithValue(rCtx, retryCtxKey{}, r)
			// Create a request logger from the root logger passed into the client
			rCtx = log.WithLogField(rCtx, "breq", r.id)
			req.SetContext(rCtx)
		}

		// If passthroughHeaders: true for this rest client, pass any of the allowed headers on the original req
		if ffrestyConfig.HTTPPassthroughHeadersEnabled {
			ctxHeaders := rCtx.Value(ffapi.CtxHeadersKey{})
			if ctxHeaders != nil {
				passthroughHeaders := ctxHeaders.(http.Header)
				for key := range passthroughHeaders {
					req.Header.Set(key, passthroughHeaders.Get(key))
				}
			}
		}

		// If an X-FireFlyRequestID was set on the context, pass that header on this request too
		ffRequestID := rCtx.Value(ffapi.CtxFFRequestIDKey{})
		if ffRequestID != nil {
			req.Header.Set(ffapi.FFRequestIDHeader, ffRequestID.(string))
		}

		if ffrestyConfig.OnBeforeRequest != nil {
			if err := ffrestyConfig.OnBeforeRequest(req); err != nil {
				return err
			}
		}

		log.L(rCtx).Debugf("==> %s %s%s", req.Method, url, req.URL)
		log.L(rCtx).Tracef("==> (body) %+v", req.Body)
		return nil
	})

	// Note that callers using SetNotParseResponse will need to invoke this themselves
	client.OnAfterResponse(func(c *resty.Client, r *resty.Response) error { OnAfterResponse(c, r); return nil })

	client.OnError(func(req *resty.Request, e error) { OnError(req, e) })
	client.OnSuccess(func(c *resty.Client, r *resty.Response) { OnSuccess(c, r) })

	for k, v := range ffrestyConfig.HTTPHeaders {
		if vs, ok := v.(string); ok {
			client.SetHeader(k, vs)
		}
	}
	if ffrestyConfig.AuthUsername != "" && ffrestyConfig.AuthPassword != "" {
		client.SetHeader("Authorization", fmt.Sprintf("Basic %s", base64.StdEncoding.EncodeToString([]byte(fmt.Sprintf("%s:%s", ffrestyConfig.AuthUsername, ffrestyConfig.AuthPassword)))))
	}

	var retryStatusCodeRegex *regexp.Regexp
	if ffrestyConfig.RetryErrorStatusCodeRegex != "" {
		retryStatusCodeRegex = regexp.MustCompile(ffrestyConfig.RetryErrorStatusCodeRegex)
	}

	if ffrestyConfig.Retry {
		retryCount := ffrestyConfig.RetryCount
		minTimeout := time.Duration(ffrestyConfig.RetryInitialDelay)
		maxTimeout := time.Duration(ffrestyConfig.RetryMaximumDelay)
		client.
			SetRetryCount(retryCount).
			SetRetryWaitTime(minTimeout).
			SetRetryMaxWaitTime(maxTimeout).
			AddRetryCondition(func(r *resty.Response, err error) bool {
				if r == nil || r.IsSuccess() {
					return false
				}

				if r.StatusCode() > 0 && retryStatusCodeRegex != nil && !retryStatusCodeRegex.MatchString(r.Status()) {
					// the error status code doesn't match the retry status code regex, stop retry
					return false
				}

				rCtx := r.Request.Context()
				rc := rCtx.Value(retryCtxKey{}).(*retryCtx)
				if ffrestyConfig.OnCheckRetry != nil && !ffrestyConfig.OnCheckRetry(r, err) {
					log.L(rCtx).Debugf("retry cancelled after %d attempts", rc.attempts)
					return false
				}
				rc.attempts++
				log.L(rCtx).Infof("retry %d/%d (min=%dms/max=%dms) status=%d", rc.attempts, retryCount, minTimeout.Milliseconds(), maxTimeout.Milliseconds(), r.StatusCode())
				return true
			})
	}

	return client
}

func WrapRestErr(ctx context.Context, res *resty.Response, err error, key i18n.ErrorMessageKey) error {
	var respData string
	if res != nil {
		if res.RawBody() != nil {
			defer func() { _ = res.RawBody().Close() }()
			if r, err := io.ReadAll(res.RawBody()); err == nil {
				respData = string(r)
			}
		}
		if respData == "" {
			respData = res.String()
		}
		if len(respData) > 256 {
			respData = respData[0:256] + "..."
		}
	}
	if err != nil {
		return i18n.WrapError(ctx, err, key, respData)
	}
	return i18n.NewError(ctx, key, respData)
}<|MERGE_RESOLUTION|>--- conflicted
+++ resolved
@@ -53,15 +53,12 @@
 	HTTPConfig
 }
 
-<<<<<<< HEAD
-var rateLimiter *rate.Limiter
-=======
 var (
+	rateLimiter    *rate.Limiter
 	metricsManager metric.MetricsManager
 	onErrorHooks   []resty.ErrorHook
 	onSuccessHooks []resty.SuccessHook
 )
->>>>>>> f0084b0d
 
 // HTTPConfig is all the optional configuration separate to the URL you wish to invoke.
 // This is JSON serializable with docs, so you can embed it into API objects.
