--- conflicted
+++ resolved
@@ -138,14 +138,11 @@
 	MsgInvalidNamespaceUUID                        = ffe("FF00203", "Expected 'namespace:' prefix on ID '%s'", 400)
 	MsgInvalidOutputOption                         = ffe("FF00204", "Invalid output option '%s'")
 	MsgDBNoRowsAffected                            = ffe("FF00205", "Specified resource not found for update", 404)
-<<<<<<< HEAD
-	MsgDBUnknownGetOption                          = ffe("FF00206", "Unknown get option (%d)", 400)
-=======
 	MsgInvalidKeyPairFiles                         = ffe("FF00206", "Invalid certificate and key pair files")
 	MsgInvalidTLSDnMatcherType                     = ffe("FF00207", "Expected string value for '%s' field of requiredDNAttributes (found %T)")
 	MsgInvalidTLSDnMatcherRegexp                   = ffe("FF00208", "Invalid regexp '%s' for requiredDNAttributes[%s]: %s")
 	MsgInvalidTLSDnMatcherAttr                     = ffe("FF00209", "Unknown DN attribute '%s'")
 	MsgInvalidTLSDnChain                           = ffe("FF00210", "Cannot match subject distinguished name as cert chain is not verified")
 	MsgInvalidTLSDnMismatch                        = ffe("FF00211", "Certificate subject does not meet requirements")
->>>>>>> f460a220
+	MsgDBUnknownGetOption                          = ffe("FF00212", "Unknown get option (%d)", 400)
 )