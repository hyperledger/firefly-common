// Copyright © 2024 Kaleido, Inc.
//
// SPDX-License-Identifier: Apache-2.0
//
// Licensed under the Apache License, Version 2.0 (the "License");
// you may not use this file except in compliance with the License.
// You may obtain a copy of the License at
//
//     http://www.apache.org/licenses/LICENSE-2.0
//
// Unless required by applicable law or agreed to in writing, software
// distributed under the License is distributed on an "AS IS" BASIS,
// WITHOUT WARRANTIES OR CONDITIONS OF ANY KIND, either express or implied.
// See the License for the specific language governing permissions and
// limitations under the License.

package i18n

import (
	"net/http"

	"golang.org/x/text/language"
)

var (
	registeredPrefixes = map[string]string{
		"FF00": "FireFly Common Utilities",
		"FF10": "FireFly Core",
		"FF21": "FireFly Transaction Manager",
		"FF22": "FireFly Signer",
		"FF23": "FireFly EVMConnect",
		"FF99": "Test prefix",
	}
)

var ffe = func(key, translation string, statusHint ...int) ErrorMessageKey {
	return FFE(language.AmericanEnglish, key, translation, statusHint...)
}

//revive:disable
var (
	MsgConfigFailed                                = ffe("FF00101", "Failed to read config", 500)
	MsgBigIntTooLarge                              = ffe("FF00103", "Byte length of serialized integer is too large %d (max=%d)")
	MsgBigIntParseFailed                           = ffe("FF00104", "Failed to parse JSON value '%s' into BigInt")
	MsgTypeRestoreFailed                           = ffe("FF00105", "Failed to restore type '%T' into '%T'")
	MsgInvalidHex                                  = ffe("FF00106", "Invalid hex supplied", 400)
	MsgInvalidWrongLenB32                          = ffe("FF00107", "Byte length must be 32 (64 hex characters)", 400)
	MsgUnknownValidatorType                        = ffe("FF00108", "Unknown validator type: '%s'", 400)
	MsgDataValueIsNull                             = ffe("FF00109", "Data value is null", 400)
	MsgBlobMismatchSealingData                     = ffe("FF00110", "Blob mismatch when sealing data")
	MsgUnknownFieldValue                           = ffe("FF00111", "Unknown %s '%v'", 400)
	MsgMissingRequiredField                        = ffe("FF00112", "Field '%s' is required", 400)
	MsgDataInvalidHash                             = ffe("FF00113", "Invalid data: hashes do not match Hash=%s Expected=%s", 400)
	MsgNilID                                       = ffe("FF00114", "ID is nil")
	MsgGroupMustHaveMembers                        = ffe("FF00115", "Group must have at least one member", 400)
	MsgEmptyMemberIdentity                         = ffe("FF00116", "Identity is blank in member %d")
	MsgEmptyMemberNode                             = ffe("FF00117", "Node is blank in member %d")
	MsgDuplicateMember                             = ffe("FF00118", "Member %d is a duplicate org+node combination: %s", 400)
	MsgGroupInvalidHash                            = ffe("FF00119", "Invalid group: hashes do not match Hash=%s Expected=%s", 400)
	MsgInvalidDIDForType                           = ffe("FF00120", "Invalid FireFly DID '%s' for type='%s' namespace='%s' name='%s'", 400)
	MsgCustomIdentitySystemNS                      = ffe("FF00121", "Custom identities cannot be defined in the '%s' namespace", 400)
	MsgSystemIdentityCustomNS                      = ffe("FF00122", "System identities must be defined in the '%s' namespace", 400)
	MsgNilParentIdentity                           = ffe("FF00124", "Identity of type '%s' must have a valid parent", 400)
	MsgNilOrNullObject                             = ffe("FF00125", "Object is null")
	MsgUnknownIdentityType                         = ffe("FF00126", "Unknown identity type: %s", 400)
	MsgJSONObjectParseFailed                       = ffe("FF00127", "Failed to parse '%s' as JSON")
	MsgNilDataReferenceSealFail                    = ffe("FF00128", "Invalid message: nil data reference at index %d", 400)
	MsgDupDataReferenceSealFail                    = ffe("FF00129", "Invalid message: duplicate data reference at index %d", 400)
	MsgInvalidTXTypeForMessage                     = ffe("FF00130", "Invalid transaction type for sending a message: %s", 400)
	MsgVerifyFailedNilHashes                       = ffe("FF00131", "Invalid message: nil hashes", 400)
	MsgVerifyFailedInvalidHashes                   = ffe("FF00132", "Invalid message: hashes do not match Hash=%s Expected=%s DataHash=%s DataHashExpected=%s", 400)
	MsgDuplicateArrayEntry                         = ffe("FF00133", "Duplicate %s at index %d: '%s'", 400)
	MsgTooManyItems                                = ffe("FF00134", "Maximum number of %s items is %d (supplied=%d)", 400)
	MsgFieldTooLong                                = ffe("FF00135", "Field '%s' maximum length is %d", 400)
	MsgTimeParseFail                               = ffe("FF00136", "Cannot parse time as RFC3339, Unix, or UnixNano: '%s'", 400)
	MsgDurationParseFail                           = ffe("FF00137", "Unable to parse '%s' as duration string, or millisecond number", 400)
	MsgInvalidUUID                                 = ffe("FF00138", "Invalid UUID supplied", 400)
	MsgSafeCharsOnly                               = ffe("FF00139", "Field '%s' must include only alphanumerics (a-zA-Z0-9), dot (.), dash (-) and underscore (_)", 400)
	MsgInvalidName                                 = ffe("FF00140", "Field '%s' must be 1-64 characters, including alphanumerics (a-zA-Z0-9), dot (.), dash (-) and underscore (_), and must start/end in an alphanumeric", 400)
	MsgNoUUID                                      = ffe("FF00141", "Field '%s' must not be a UUID", 400)
	MsgInvalidFilterField                          = ffe("FF00142", "Unknown filter '%s'", 400)
	MsgInvalidValueForFilterField                  = ffe("FF00143", "Unable to parse value for filter '%s'", 400)
	MsgFieldMatchNoNull                            = ffe("FF00144", "Comparison operator for field '%s' cannot accept a null value", 400)
	MsgFieldTypeNoStringMatching                   = ffe("FF00145", "Field '%s' of type '%s' does not support partial or case-insensitive string matching", 400)
	MsgWSSendTimedOut                              = ffe("FF00146", "Websocket send timed out")
	MsgWSClosing                                   = ffe("FF00147", "Websocket closing")
	MsgWSConnectFailed                             = ffe("FF00148", "Websocket connect failed")
	MsgInvalidURL                                  = ffe("FF00149", "Invalid URL: '%s'")
	MsgWSHeartbeatTimeout                          = ffe("FF00150", "Websocket heartbeat timed out after %.2fms", 500)
	MsgAPIServerStartFailed                        = ffe("FF00151", "Unable to start listener on %s")
	MsgInvalidCAFile                               = ffe("FF00152", "Invalid CA certificates file")
	MsgTLSConfigFailed                             = ffe("FF00153", "Failed to initialize TLS configuration")
	MsgContextCanceled                             = ffe("FF00154", "Context canceled")
	MsgConnectorFailInvoke                         = ffe("FF00155", "Connector request failed. requestId=%s failed to call connector API")
	MsgConnectorInvalidContentType                 = ffe("FF00156", "Connector request failed. requestId=%s invalid response content type: %s")
	MsgConnectorError                              = ffe("FF00157", "Connector request failed. requestId=%s reason=%s error: %s")
	MsgFieldDescriptionMissing                     = ffe("FF00158", "Field description missing for '%s' on route '%s'")
	MsgRouteDescriptionMissing                     = ffe("FF00159", "API route description missing for route '%s'")
	MsgFFStructTagMissing                          = ffe("FF00160", "ffstruct tag is missing for '%s' on route '%s'")
	MsgMultiPartFormReadError                      = ffe("FF00161", "Error reading multi-part form input", 400)
	MsgInvalidContentType                          = ffe("FF00162", "Invalid content type '%s'", 415)
	MsgFieldsAfterFile                             = ffe("FF00163", "Additional form field sent after file in multi-part form (ignored): '%s'", 400)
	Msg404NoResult                                 = ffe("FF00164", "No result found", 404)
	MsgResponseMarshalError                        = ffe("FF00165", "Failed to serialize response data", 400)
	MsgRequestTimeout                              = ffe("FF00166", "The request with id '%s' timed out after %.2fms", 408)
	Msg404NotFound                                 = ffe("FF00167", "Not found", 404)
	MsgUnknownAuthPlugin                           = ffe("FF00168", "Unknown auth plugin: '%s'")
	MsgUnauthorized                                = ffe("FF00169", "Unauthorized", 401)
	MsgForbidden                                   = ffe("FF00170", "Forbidden", 403)
	MsgInvalidEnum                                 = ffe("FF00171", "'%s' is not a valid enum type", 400)
	MsgInvalidEnumValue                            = ffe("FF00172", "'%s' is not a valid enum value for enum type '%s'. Valid options are: %v", 400)
	MsgDBInitFailed                                = ffe("FF00173", "Database initialization failed")
	MsgDBQueryBuildFailed                          = ffe("FF00174", "Database query builder failed")
	MsgDBBeginFailed                               = ffe("FF00175", "Database begin transaction failed")
	MsgDBQueryFailed                               = ffe("FF00176", "Database query failed")
	MsgDBInsertFailed                              = ffe("FF00177", "Database insert failed")
	MsgDBUpdateFailed                              = ffe("FF00178", "Database update failed")
	MsgDBDeleteFailed                              = ffe("FF00179", "Database delete failed")
	MsgDBCommitFailed                              = ffe("FF00180", "Database commit failed")
	MsgDBMissingJoin                               = ffe("FF00181", "Database missing expected join entry in table '%s' for id '%s'")
	MsgDBReadErr                                   = ffe("FF00182", "Database resultset read error from table '%s'")
	MsgMissingConfig                               = ffe("FF00183", "Missing configuration '%s' for %s")
	MsgDBMigrationFailed                           = ffe("FF00184", "Database migration failed")
	MsgDBNoSequence                                = ffe("FF00185", "Failed to retrieve sequence for insert row %d (could mean duplicate insert)", 500)
	MsgDBMultiRowConfigError                       = ffe("FF00186", "Database invalid configuration - using multi-row insert on DB plugin that does not support query syntax for input")
	MsgDBLockFailed                                = ffe("FF00187", "Database lock failed")
	MsgHashMismatch                                = ffe("FF00188", "Hash mismatch")
	MsgIDMismatch                                  = ffe("FF00189", "ID mismatch")
	MsgUnsupportedSQLOpInFilter                    = ffe("FF00190", "No SQL mapping implemented for filter operator '%s'", 400)
	MsgMaxFilterSkip                               = ffe("FF00191", "You have reached the maximum pagination limit for this query (%d)", 400)
	MsgMaxFilterLimit                              = ffe("FF00192", "Your query exceeds the maximum filter limit (%d)", 400)
	MsgQueryOpUnsupportedMod                       = ffe("FF00193", "Operation '%s' on '%s' does not support modifiers", 400)
	MsgFailedToStartListener                       = ffe("FF00194", "Failed to start filesystem listener: %s")
	MsgMetricsInvalidSubsystemName                 = ffe("FF00195", "Subsystem name can only contain lowercase letters and underscore: %s")
	MsgMetricsDuplicateSubsystemName               = ffe("FF00196", "Subsystem with name '%s' already exist")
	MsgMetricsInvalidName                          = ffe("FF00197", "Metric name can only contain lowercase letters and underscore: %s")
	MsgMetricsHelpTextMissing                      = ffe("FF00198", "Metric help text must be provided")
	MsgMetricsDuplicateName                        = ffe("FF00199", "Metric with name '%s' already exist")
	MsgMetricsEmptyRegistry                        = ffe("FF00200", "Metrics registry has no subsystem registered")
	MsgMetricsSubsystemHTTPInstrumentationNotFound = ffe("FF00201", "No HTTP metrics instrumentation found for subsystem %s")
	MsgMetricsInvalidLabel                         = ffe("FF00202", "Label with name '%s' is invalid due to clashing with system prefix '%s'")
	MsgInvalidNamespaceUUID                        = ffe("FF00203", "Expected 'namespace:' prefix on ID '%s'", 400)
	MsgInvalidOutputOption                         = ffe("FF00204", "Invalid output option '%s'")
	MsgDBNoRowsAffected                            = ffe("FF00205", "Specified resource not found for update", 404)
	MsgInvalidKeyPairFiles                         = ffe("FF00206", "Invalid certificate and key pair files")
	MsgInvalidTLSDnMatcherType                     = ffe("FF00207", "Expected string value for '%s' field of requiredDNAttributes (found %T)")
	MsgInvalidTLSDnMatcherRegexp                   = ffe("FF00208", "Invalid regexp '%s' for requiredDNAttributes[%s]: %s")
	MsgInvalidTLSDnMatcherAttr                     = ffe("FF00209", "Unknown DN attribute '%s'")
	MsgInvalidTLSDnChain                           = ffe("FF00210", "Cannot match subject distinguished name as cert chain is not verified")
	MsgInvalidTLSDnMismatch                        = ffe("FF00211", "Certificate subject does not meet requirements")
	MsgDBUnknownGetOption                          = ffe("FF00212", "Unknown get option (%d)", 400)
	MsgDBPatchNotSupportedForCollection            = ffe("FF00213", "Patch not supported for collection '%s'", 405)
	MsgCollectionNotConfiguredWithName             = ffe("FF00214", "Name based queries not supported for collection '%s'", 405)
	MsgScanTypeMismatch                            = ffe("FF00215", "Unexpected type found when scanning value: %T")
	MsgMissingWebhookURL                           = ffe("FF00216", "'url' is required for webhook configuration", http.StatusBadRequest)
	MsgESInvalidType                               = ffe("FF00217", "Event stream type is invalid '%s'")
	MsgInvalidHost                                 = ffe("FF00218", "Cannot send Webhook POST to host '%s'")
	MsgWebhookErr                                  = ffe("FF00219", "Webhook request failed: %s")
	MsgBlockWebhookAddress                         = ffe("FF00220", "Cannot send Webhook POST to address '%s' for host '%s'")
	MsgWebhookFailedStatus                         = ffe("FF00221", "Webhook request failed with status %d")
	MsgInvalidDistributionMode                     = ffe("FF00222", "Invalid distribution mode for WebSocket: %s", http.StatusBadRequest)
	MsgUnknownTLSConfiguration                     = ffe("FF00223", "Unknown TLS configuration: %s", http.StatusBadRequest)
	MsgConfigurationNotValidated                   = ffe("FF00224", "Configuration not validated", http.StatusInternalServerError)
	MsgWebSocketInterruptedSend                    = ffe("FF00225", "Interrupted waiting for WebSocket connection to send event")
	MsgWebSocketInterruptedReceive                 = ffe("FF00226", "Interrupted waiting for WebSocket acknowledgment")
	MsgWSErrorFromClient                           = ffe("FF00227", "Error received from WebSocket client: %s")
	MsgWebSocketClosed                             = ffe("FF00228", "WebSocket '%s' closed")
	MsgESContextCancelledWaitingStop               = ffe("FF00229", "Context cancelled waiting for event stream to stop")
	MsgESStopping                                  = ffe("FF00230", "Event stream is stopping")
	MsgESDeleting                                  = ffe("FF00231", "Event stream is deleting")
	MsgESInvalidPersistedStatus                    = ffe("FF00233", "Event stream has unexpected persisted status")
	MsgInvalidValue                                = ffe("FF00234", "Value '%v' is invalid for field '%s'")
	MsgESInvalidTopicFilterRegexp                  = ffe("FF00235", "Invalid topic filter regular expression '%s': %s")
	MsgESStartedOrStopped                          = ffe("FF00236", "Event stream status must be 'started' or 'stopped' when creating/updating", http.StatusBadRequest)
	MsgESConfigNotInitialized                      = ffe("FF00237", "Event stream manager configuration not initialized")
	MsgInvalidWebSocketURL                         = ffe("FF00238", "Invalid WebSocket URL (must have ws: or wss: proto, otherwise use httpUrl option): '%s'")
	MsgRequestYAMLInvalid                          = ffe("FF00239", "Unable to process input as YAML: %s", 400)
	MsgJSONQueryOpUnsupportedMod                   = ffe("FF00240", "Operation '%s' does not support modifiers: %v", 400)
	MsgJSONQueryValueUnsupported                   = ffe("FF00241", "Field value not supported (must be string, number, or boolean): %s", 400)
	MsgJSONQuerySortUnsupported                    = ffe("FF00242", "Invalid 'order' for sort (must be 'asc', 'ascending', 'desc' or 'descending'): %s", 400)
<<<<<<< HEAD
	MsgDBExecFailed                                = ffe("FF00243", "Database update failed")
=======
	MsgWebSocketBatchInflight                      = ffe("FF00243", "Stream '%s' already has batch '%d' inflight on websocket connection '%s'")
	MsgWebSocketRoundTripTimeout                   = ffe("FF00244", "Timed out or cancelled waiting for acknowledgement")
	MsgDBExecFailed                                = ffe("FF00245", "Database update failed")
>>>>>>> 04b55891
)<|MERGE_RESOLUTION|>--- conflicted
+++ resolved
@@ -178,11 +178,7 @@
 	MsgJSONQueryOpUnsupportedMod                   = ffe("FF00240", "Operation '%s' does not support modifiers: %v", 400)
 	MsgJSONQueryValueUnsupported                   = ffe("FF00241", "Field value not supported (must be string, number, or boolean): %s", 400)
 	MsgJSONQuerySortUnsupported                    = ffe("FF00242", "Invalid 'order' for sort (must be 'asc', 'ascending', 'desc' or 'descending'): %s", 400)
-<<<<<<< HEAD
-	MsgDBExecFailed                                = ffe("FF00243", "Database update failed")
-=======
 	MsgWebSocketBatchInflight                      = ffe("FF00243", "Stream '%s' already has batch '%d' inflight on websocket connection '%s'")
 	MsgWebSocketRoundTripTimeout                   = ffe("FF00244", "Timed out or cancelled waiting for acknowledgement")
 	MsgDBExecFailed                                = ffe("FF00245", "Database update failed")
->>>>>>> 04b55891
 )