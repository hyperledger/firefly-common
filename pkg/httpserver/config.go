// Copyright © 2023 Kaleido, Inc.
//
// SPDX-License-Identifier: Apache-2.0
//
// Licensed under the Apache License, Version 2.0 (the "License");
// you may not use this file except in compliance with the License.
// You may obtain a copy of the License at
//
//     http://www.apache.org/licenses/LICENSE-2.0
//
// Unless required by applicable law or agreed to in writing, software
// distributed under the License is distributed on an "AS IS" BASIS,
// WITHOUT WARRANTIES OR CONDITIONS OF ANY KIND, either express or implied.
// See the License for the specific language governing permissions and
// limitations under the License.

package httpserver

import (
	"net/http"

	"github.com/hyperledger/firefly-common/pkg/auth/authfactory"
	"github.com/hyperledger/firefly-common/pkg/config"
	"github.com/hyperledger/firefly-common/pkg/fftls"
)

const (
	// CorsAllowCredentials CORS setting to control whether a browser allows credentials to be sent to this API
	CorsAllowCredentials = "credentials"
	// CorsAllowedHeaders CORS setting to control the allowed headers
	CorsAllowedHeaders = "headers"
	// CorsAllowedMethods CORS setting to control the allowed methods
	CorsAllowedMethods = "methods"
	// CorsAllowedOrigins CORS setting to control the allowed origins
	CorsAllowedOrigins = "origins"
	// CorsDebug is whether debug is enabled for the CORS implementation
	CorsDebug = "debug"
	// CorsEnabled is whether cors is enabled
	CorsEnabled = "enabled"
	// CorsMaxAge is the maximum age a browser should rely on CORS checks
	CorsMaxAge = "maxAge"
)

func InitCORSConfig(conf config.Section) {

	conf.AddKnownKey(CorsAllowCredentials, true)
	conf.AddKnownKey(CorsAllowedHeaders, []string{"*"})
	conf.AddKnownKey(CorsAllowedMethods, []string{http.MethodGet, http.MethodPost, http.MethodPut, http.MethodPatch, http.MethodDelete})
	conf.AddKnownKey(CorsAllowedOrigins, []string{"*"})
	conf.AddKnownKey(CorsEnabled, true)
	conf.AddKnownKey(CorsMaxAge, 600)
	conf.AddKnownKey(CorsDebug, false)

}

const (
	// HTTPConfAddress the local address to listen on
	HTTPConfAddress = "address"
	// HTTPConfPublicURL the public address of the node to advertise in the swagger
	HTTPConfPublicURL = "publicURL"
	// HTTPConfPort the local port to listen on for HTTP/Websocket connections
	HTTPConfPort = "port"
	// HTTPConfReadTimeout the write timeout for the HTTP server
	HTTPConfReadTimeout = "readTimeout"
	// HTTPConfWriteTimeout the write timeout for the HTTP server
	HTTPConfWriteTimeout = "writeTimeout"
	// HTTPConfShutdownTimeout The maximum amount of time to wait for any open HTTP requests to finish before shutting down the HTTP server
	HTTPConfShutdownTimeout = "shutdownTimeout"
	// HTTPAuthType the auth plugin to use for the HTTP server
	HTTPAuthType = "auth.type"
)

func InitHTTPConfig(conf config.Section, defaultPort int) {
	conf.AddKnownKey(HTTPConfAddress, "127.0.0.1")
	conf.AddKnownKey(HTTPConfPublicURL)
	conf.AddKnownKey(HTTPConfPort, defaultPort)
	conf.AddKnownKey(HTTPConfReadTimeout, "15s")
	conf.AddKnownKey(HTTPConfWriteTimeout, "15s")
	conf.AddKnownKey(HTTPConfShutdownTimeout, "10s")
	conf.AddKnownKey(HTTPAuthType)

	ac := conf.SubSection("auth")
	authfactory.InitConfig(ac)
<<<<<<< HEAD

	tlsConfig := conf.SubSection("tls")
	fftls.InitTLSConfig(tlsConfig)
=======
}

const (

	// DebugEnabled is whether to actually run the debug server or not
	DebugEnabled = "enabled"
)

func InitDebugConfig(conf config.Section) {
	InitHTTPConfig(conf, 0 /* auto assign */)
	conf.AddKnownKey(DebugEnabled, true /* on by default */)
>>>>>>> f74fa67a
}<|MERGE_RESOLUTION|>--- conflicted
+++ resolved
@@ -81,11 +81,9 @@
 
 	ac := conf.SubSection("auth")
 	authfactory.InitConfig(ac)
-<<<<<<< HEAD
 
 	tlsConfig := conf.SubSection("tls")
 	fftls.InitTLSConfig(tlsConfig)
-=======
 }
 
 const (
@@ -97,5 +95,4 @@
 func InitDebugConfig(conf config.Section) {
 	InitHTTPConfig(conf, 0 /* auto assign */)
 	conf.AddKnownKey(DebugEnabled, true /* on by default */)
->>>>>>> f74fa67a
 }